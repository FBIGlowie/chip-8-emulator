//! An implementation of an emulator for the CHIP-8 interpreter.

#![warn(missing_docs, missing_debug_implementations)]

use self::{instructions::Instruction, screen::Screen};
use memory::Memory;

mod instructions;
mod memory;
mod screen;
mod stack;

pub const WIDTH: u32 = 64;
pub const HEIGHT: u32 = 32;

/// An error used for errors related to the operation of the CHIP-8 emulator.
#[allow(missing_docs)]
#[derive(Debug, thiserror::Error)]
pub enum Chip8Error {
    #[error("Interpreter memory is uninitialized")]
    InterpreterMemoryIsUninitialized,
    #[error("Interpreter memory already initialized")]
    InterpreterMemoryAlreadyInitialized,
    #[error("Program not loaded")]
    ProgramNotLoaded,
    #[error("Stack overflow")]
    StackOverflow,
    #[error("Stack underflow")]
    StackUnderflow,
    /// Triggered when the emulator encounters instruction 0NNN.
    /// This would normally pause the chip-8 interpreter and run
    /// hardware-dependant code, and is not used for the majority of roms.
    #[error("Program not compatible")]
    ProgramNotCompatible,
    /// Used when the raw word does not translate to an instruction,
    /// like 0xFFFF.
    #[error("Invalid Instruction 0x{instruction:04X}")]
    InvalidInstruction { instruction: u16 },
    /// Used when the execution code for an instruction is unimplemented.
    #[error("Unimplemented instruction {instruction:#?}")]
    UnimplementedInstruction { instruction: Instruction },
}

/// A timer that counts down at 60Hz. If above 0, the timer will be "active"
/// and count down to 0. At this point, a sound plays.  
#[derive(Debug, Default)]
struct DelayTimer(u8);

/// A timer that counts down at 60Hz. If above 0, the timer will be "active"
/// and count down to 0. At this point, a sound plays.  
#[derive(Debug, Default)]
struct SoundTimer(u8);

/// Stores the state of the hex keypad, which goes from 0x0 to 0xF.
#[derive(Debug, Default)]
struct Keypad([u8; 0xF]);

#[derive(Clone, Copy, Debug, Default, PartialEq)]
enum EmulatorState {
    #[default]
    InterpreterMemoryUninitialized,
    InterpreterMemoryInitialized,
    ProgramLoaded,
}

impl EmulatorState {
    fn change_states(&mut self, new_state: EmulatorState) -> Result<(), Chip8Error> {
        match new_state {
            // If it's moving to the initialized state, we just want to panic
            // because the user has definitely used some code that needs to be looked at.
            Self::InterpreterMemoryUninitialized => {
                panic!("Cannot uninitialize uninitialized memory.")
            }
            Self::InterpreterMemoryInitialized => match self {
                Self::InterpreterMemoryInitialized => {
                    return Err(Chip8Error::InterpreterMemoryAlreadyInitialized)
                }
                Self::ProgramLoaded => return Err(Chip8Error::InterpreterMemoryAlreadyInitialized),
                _ => {}
            },

            Self::ProgramLoaded => {
                if let Self::InterpreterMemoryUninitialized = self {
                    return Err(Chip8Error::InterpreterMemoryIsUninitialized);
                }
            }
        };

        // If we don't meet any invalid states, move to the next state.
        *self = new_state;
        Ok(())
    }
}

/// A struct used to emulate a CHIP-8 interpreter.
#[allow(dead_code)]
#[derive(Debug, Default)]
pub struct Chip8 {
    /// See [`Memory`] for more information.
    memory: Memory,
    /// See [`Screen`] for more information.
    screen: Screen,
    /// The registers used for emulating general purpose registers V0-VE.
    ///
    /// Starts with general purpose registers V0-VE. Fhe last register, VF
    // is used for the "carry" flag during addition, "no borrow" flag during
    /// subtraction, and is set upon pixel collision.
    registers: [u8; 16],
    /// Used for pointing to memory locations.
    index_register: u16,
    /// Points to the next instruction.
    program_counter: u16,
    /// Points to the top of the stack.
    stack_pointer: u16,
    delay_timer: DelayTimer,
    /// See [`SoundTimer`] for more information.
    sound_timer: SoundTimer,
    /// See [`Keypad`] for more information.
    keypad: Keypad,
    emulator_state: EmulatorState,
}

impl Chip8 {
    /// Creates a new emulator with empty memory. You still have to initialize
    /// to with [`Self::initialize`] to load programs.
    pub fn new() -> Self {
        Self::default()
    }

    /// Runs a moves the emulator state by one cycle. Requires both the interpreter memory
    /// to be initialized via [`Self::initialize`] and a program to be loaded in with
    /// [`Self::load_program`].
    pub fn cycle(&mut self) -> Result<(), Chip8Error> {
        if self.emulator_state != EmulatorState::ProgramLoaded {
            return Err(Chip8Error::ProgramNotLoaded);
        }

        let raw = self.fetch();
        let instruction = self.decode(raw)?;
        self.execute(instruction)?;

        Ok(())
    }

    /// Fetches the current instruction word and increments the PC by 2.
    fn fetch(&mut self) -> u16 {
        let word = self.memory.word(self.program_counter as usize);

        // If we increment the PC before we pull an instruction from it,
        // we're gonna have problems.
        self.program_counter += 2;

        word
    }

    /// Decodes the instruction word into an [`Instruction`]
    fn decode(&self, raw: u16) -> Result<Instruction, Chip8Error> {
        Instruction::new(raw)
    }

    /// Executes the provided instruction.
    fn execute(&mut self, instruction: Instruction) -> Result<(), Chip8Error> {
        match instruction {
            Instruction::CallMachineCodeRoutine => {
                return Err(Chip8Error::UnimplementedInstruction { instruction })
            }
            Instruction::Clear => self.screen.clear(),

            Instruction::Jump { nnn } => {
                self.program_counter = nnn;
            }
            Instruction::SetImmediate { vx, nn } => {
                self.registers[vx as usize] = nn;
            }
            Instruction::AddImmediate { vx, nn } => {
                self.registers[vx as usize] += nn;
            }
            Instruction::SetIndexRegister { nnn } => {
                self.index_register = nnn;
            }
            Instruction::Copy { vx, vy } => {
                self.registers[vx as usize] = self.registers[vy as usize]
            }
<<<<<<< HEAD
            Instruction::BitwiseOr { vx, vy } => {
                self.registers[vx as usize] =
                    self.registers[vx as usize] | self.registers[vy as usize]
            }
            Instruction::BitwiseAnd { vx, vy } => {
                self.registers[vx as usize] =
                    self.registers[vx as usize] & self.registers[vy as usize]
            }
            Instruction::BitwiseXor { vx, vy } => {
                self.registers[vx as usize] =
                    self.registers[vx as usize] ^ self.registers[vy as usize]
=======
            Instruction::Draw { vx, vy, n } => self.instruction_draw(vx, vy, n),
            Instruction::BitwiseOr { vx, vy } => {
                self.registers[vx as usize] |= self.registers[vy as usize]
            }
            Instruction::BitwiseAnd { vx, vy } => {
                self.registers[vx as usize] &= self.registers[vy as usize]
            }
            Instruction::BitwiseXor { vx, vy } => {
                self.registers[vx as usize] ^= self.registers[vy as usize]
>>>>>>> 2e7a76b9
            }
            Instruction::Add { vx, vy } => {
                let wrapped_sum =
                    self.registers[vx as usize].wrapping_add(self.registers[vy as usize]);

<<<<<<< HEAD
                let overflow_occured = self.registers[vx as usize]
=======
                let overflow_ocurred = self.registers[vx as usize]
>>>>>>> 2e7a76b9
                    .checked_add(self.registers[vy as usize])
                    .is_none();

                self.registers[vx as usize] = wrapped_sum;
<<<<<<< HEAD
                self.registers[0xF] = overflow_occured as u8;
=======
                self.registers[0xF] = overflow_ocurred as u8;
>>>>>>> 2e7a76b9
            }
            Instruction::Subtract { vx, vy } => {
                let wrapped_sum =
                    self.registers[vx as usize].wrapping_sub(self.registers[vy as usize]);

<<<<<<< HEAD
                let underflow_occured = self.registers[vx as usize]
=======
                let underflow_occurred = self.registers[vx as usize]
>>>>>>> 2e7a76b9
                    .checked_sub(self.registers[vy as usize])
                    .is_none();

                self.registers[vx as usize] = wrapped_sum;
<<<<<<< HEAD
                self.registers[0xF] = underflow_occured as u8;
=======
                self.registers[0xF] = underflow_occurred as u8;
>>>>>>> 2e7a76b9
            }
            Instruction::RightShift { vx } => {
                let least_significant = self.registers[vx as usize] & 0b0000_0001;
                self.registers[0xF] = least_significant;
                self.registers[vx as usize] >>= 1;
            }
            Instruction::LeftShift { vx } => {
                let most_significant = self.registers[vx as usize] & 0b1000_0000;
                self.registers[0xF] = most_significant;
                self.registers[vx as usize] <<= 1;
            }
            Instruction::Random { vx, nn } => {
                self.registers[vx as usize] = rand::Rng::gen_range(&mut rand::thread_rng(), 0..255)
                    & self.registers[nn as usize]
<<<<<<< HEAD
            }
            Instruction::SetVxToVyMinusVx { vx, vy } => {
                let wrapped_sum =
                    self.registers[vy as usize].wrapping_sub(self.registers[vx as usize]);

                let underflow_occured = self.registers[vy as usize]
                    .checked_sub(self.registers[vx as usize])
                    .is_none();

                self.registers[vx as usize] = wrapped_sum;
                self.registers[0xF] = underflow_occured as u8;
            }
            Instruction::SkipIfRegisterEquals { vx, nn } => {
                if self.registers[vx as usize] == nn {
                    self.program_counter = self.program_counter + 1;
                }
            }
            Instruction::SkipIfRegisterNotEquals { vx, nn } => {
                if self.registers[vx as usize] != nn {
                    self.program_counter = self.program_counter + 1;
                }
            }
            Instruction::SkipIfRegisterVxEqualsVy { vx, vy } => {
                if self.registers[vx as usize] != self.registers[vy as usize] {
                    self.program_counter = self.program_counter + 1;
                }
            }
            Instruction::JumpWithPcOffset { nnn } => {
                self.program_counter = self.registers[0x0 as usize] as u16 + nnn;
                
            }
=======
            }
>>>>>>> 2e7a76b9

            _ => return Err(Chip8Error::UnimplementedInstruction { instruction }),
        }

        Ok(())
    }
}<|MERGE_RESOLUTION|>--- conflicted
+++ resolved
@@ -181,19 +181,7 @@
             Instruction::Copy { vx, vy } => {
                 self.registers[vx as usize] = self.registers[vy as usize]
             }
-<<<<<<< HEAD
-            Instruction::BitwiseOr { vx, vy } => {
-                self.registers[vx as usize] =
-                    self.registers[vx as usize] | self.registers[vy as usize]
-            }
-            Instruction::BitwiseAnd { vx, vy } => {
-                self.registers[vx as usize] =
-                    self.registers[vx as usize] & self.registers[vy as usize]
-            }
-            Instruction::BitwiseXor { vx, vy } => {
-                self.registers[vx as usize] =
-                    self.registers[vx as usize] ^ self.registers[vy as usize]
-=======
+
             Instruction::Draw { vx, vy, n } => self.instruction_draw(vx, vy, n),
             Instruction::BitwiseOr { vx, vy } => {
                 self.registers[vx as usize] |= self.registers[vy as usize]
@@ -203,45 +191,28 @@
             }
             Instruction::BitwiseXor { vx, vy } => {
                 self.registers[vx as usize] ^= self.registers[vy as usize]
->>>>>>> 2e7a76b9
             }
             Instruction::Add { vx, vy } => {
                 let wrapped_sum =
                     self.registers[vx as usize].wrapping_add(self.registers[vy as usize]);
 
-<<<<<<< HEAD
-                let overflow_occured = self.registers[vx as usize]
-=======
                 let overflow_ocurred = self.registers[vx as usize]
->>>>>>> 2e7a76b9
                     .checked_add(self.registers[vy as usize])
                     .is_none();
 
                 self.registers[vx as usize] = wrapped_sum;
-<<<<<<< HEAD
-                self.registers[0xF] = overflow_occured as u8;
-=======
                 self.registers[0xF] = overflow_ocurred as u8;
->>>>>>> 2e7a76b9
             }
             Instruction::Subtract { vx, vy } => {
                 let wrapped_sum =
                     self.registers[vx as usize].wrapping_sub(self.registers[vy as usize]);
 
-<<<<<<< HEAD
-                let underflow_occured = self.registers[vx as usize]
-=======
                 let underflow_occurred = self.registers[vx as usize]
->>>>>>> 2e7a76b9
                     .checked_sub(self.registers[vy as usize])
                     .is_none();
 
                 self.registers[vx as usize] = wrapped_sum;
-<<<<<<< HEAD
-                self.registers[0xF] = underflow_occured as u8;
-=======
                 self.registers[0xF] = underflow_occurred as u8;
->>>>>>> 2e7a76b9
             }
             Instruction::RightShift { vx } => {
                 let least_significant = self.registers[vx as usize] & 0b0000_0001;
@@ -256,7 +227,6 @@
             Instruction::Random { vx, nn } => {
                 self.registers[vx as usize] = rand::Rng::gen_range(&mut rand::thread_rng(), 0..255)
                     & self.registers[nn as usize]
-<<<<<<< HEAD
             }
             Instruction::SetVxToVyMinusVx { vx, vy } => {
                 let wrapped_sum =
@@ -288,9 +258,7 @@
                 self.program_counter = self.registers[0x0 as usize] as u16 + nnn;
                 
             }
-=======
-            }
->>>>>>> 2e7a76b9
+
 
             _ => return Err(Chip8Error::UnimplementedInstruction { instruction }),
         }
