//! An implementation of an emulator for the CHIP-8 interpreter.

#![warn(missing_docs, missing_debug_implementations)]

use self::{instructions::Instruction, screen::Screen, sound::play_buzzer};
use memory::Memory;

mod instructions;
pub(crate) mod keypad;
mod memory;
mod screen;
pub(crate) mod sound;
mod stack;
pub const WIDTH: u32 = 64;
pub const HEIGHT: u32 = 32;

/// An error used for errors related to the operation of the CHIP-8 emulator.
#[allow(missing_docs)]
#[derive(Debug, thiserror::Error)]
pub enum Chip8Error {
    #[error("Interpreter memory is uninitialized")]
    InterpreterMemoryIsUninitialized,
    #[error("Interpreter memory already initialized")]
    InterpreterMemoryAlreadyInitialized,
    #[error("Program not loaded")]
    ProgramNotLoaded,
    #[error("Stack overflow")]
    StackOverflow,
    #[error("Stack underflow")]
    StackUnderflow,
    /// Triggered when the emulator encounters instruction 0NNN.
    /// This would normally pause the chip-8 interpreter and run
    /// hardware-dependant code, and is not used for the majority of roms.
    #[error("Program not compatible")]
    ProgramNotCompatible,
    /// Used when the raw word does not translate to an instruction,
    /// like 0xFFFF.
    #[error("Invalid Instruction 0x{instruction:04X}")]
    InvalidInstruction { instruction: u16 },
    /// Used when the execution code for an instruction is unimplemented.
    #[error("Unimplemented instruction {instruction:#?}")]
    UnimplementedInstruction { instruction: Instruction },
}

/// A timer that counts down at 60Hz. If above 0, the timer will be "active"
/// and count down to 0. At this point, a sound plays.  
#[derive(Debug, Default, Copy, Clone)]
pub struct DelayTimer(pub u8);

/// A timer that counts down at 60Hz. If above 0, the timer will be "active"
/// and count down to 0. At this point, a sound plays.  
#[derive(Debug, Default, Copy, Clone)]
pub struct SoundTimer(pub u8);

/// Stores the state of the hex keypad, which goes from 0x0 to 0xF.
#[derive(Debug, Default)]
struct Keypad {
    current_keycode: Option<u8>,
}

#[derive(Clone, Copy, Debug, Default, PartialEq)]
enum EmulatorState {
    #[default]
    InterpreterMemoryUninitialized,
    InterpreterMemoryInitialized,
    ProgramLoaded,
}

impl EmulatorState {
    fn change_states(&mut self, new_state: EmulatorState) -> Result<(), Chip8Error> {
        match new_state {
            // If it's moving to the initialized state, we just want to panic
            // because the user has definitely used some code that needs to be looked at.
            Self::InterpreterMemoryUninitialized => {
                panic!("Cannot uninitialize uninitialized memory.")
            }
            Self::InterpreterMemoryInitialized => match self {
                Self::InterpreterMemoryInitialized => {
                    return Err(Chip8Error::InterpreterMemoryAlreadyInitialized)
                }
                Self::ProgramLoaded => return Err(Chip8Error::InterpreterMemoryAlreadyInitialized),
                _ => {}
            },

            Self::ProgramLoaded => {
                if let Self::InterpreterMemoryUninitialized = self {
                    return Err(Chip8Error::InterpreterMemoryIsUninitialized);
                }
            }
        };

        // If we don't meet any invalid states, move to the next state.
        *self = new_state;
        Ok(())
    }
}

/// A struct used to emulate a CHIP-8 interpreter.
#[allow(dead_code)]
#[derive(Debug, Default)]
pub struct Chip8 {
    /// See [`Memory`] for more information.
    memory: Memory,
    /// See [`Screen`] for more information.
    screen: Screen,
    /// The registers used for emulating general purpose registers V0-VE.
    ///
    /// Starts with general purpose registers V0-VE. Fhe last register, VF
    // is used for the "carry" flag during addition, "no borrow" flag during
    /// subtraction, and is set upon pixel collision.
    registers: [u8; 16],
    /// Used for pointing to memory locations.
    index_register: u16,
    /// Points to the next instruction.
    program_counter: u16,
    /// Points to the top of the stack.
    stack_pointer: u16,
    pub delay_timer: DelayTimer,
    /// See [`SoundTimer`] for more information.
    pub sound_timer: SoundTimer,
    /// See [`Keypad`] for more information.
    keypad: Keypad,
    emulator_state: EmulatorState,
}

impl Chip8 {
    /// Creates a new emulator with empty memory. You still have to initialize
    /// to with [`Self::initialize`] to load programs.
    pub fn new() -> Self {
        Self::default()
    }

    /// Runs a moves the emulator state by one cycle. Requires both the interpreter memory
    /// to be initialized via [`Self::initialize`] and a program to be loaded in with
    /// [`Self::load_program`].
    pub fn cycle(&mut self) -> Result<(), Chip8Error> {
        if self.emulator_state != EmulatorState::ProgramLoaded {
            return Err(Chip8Error::ProgramNotLoaded);
        }

        let raw = self.fetch();
        let instruction = self.decode(raw)?;
        self.execute(instruction)?;

        Ok(())
    }

    /// Fetches the current instruction word and increments the PC by 2.
    fn fetch(&mut self) -> u16 {
        let word = self.memory.word(self.program_counter as usize);

        // If we increment the PC before we pull an instruction from it,
        // we're gonna have problems.
        self.program_counter += 2;

        word
    }

    /// Decodes the instruction word into an [`Instruction`]
    fn decode(&self, raw: u16) -> Result<Instruction, Chip8Error> {
        Instruction::new(raw)
    }

    /// Executes the provided instruction.
    fn execute(&mut self, instruction: Instruction) -> Result<(), Chip8Error> {
        match instruction {
            Instruction::CallMachineCodeRoutine => {
                return Err(Chip8Error::UnimplementedInstruction { instruction })
            }
            Instruction::Clear => self.screen.clear(),

            Instruction::Jump { nnn } => {
                self.program_counter = nnn;
            }
            Instruction::SetImmediate { vx, nn } => {
                self.registers[vx as usize] = nn;
            }
            Instruction::AddImmediate { vx, nn } => {
                self.registers[vx as usize] += nn;
            }
            Instruction::SetIndexRegister { nnn } => {
                self.index_register = nnn;
            }
            Instruction::Copy { vx, vy } => {
                self.registers[vx as usize] = self.registers[vy as usize]
            }

            Instruction::Draw { vx, vy, n } => self.instruction_draw(vx, vy, n),
            Instruction::BitwiseOr { vx, vy } => {
                self.registers[vx as usize] |= self.registers[vy as usize]
            }
            Instruction::BitwiseAnd { vx, vy } => {
                self.registers[vx as usize] &= self.registers[vy as usize]
            }
            Instruction::BitwiseXor { vx, vy } => {
                self.registers[vx as usize] ^= self.registers[vy as usize]
            }
            Instruction::Add { vx, vy } => {
                let wrapped_sum =
                    self.registers[vx as usize].wrapping_add(self.registers[vy as usize]);

                let overflow_ocurred = self.registers[vx as usize]
                    .checked_add(self.registers[vy as usize])
                    .is_none();

                self.registers[vx as usize] = wrapped_sum;
                self.registers[0xF] = overflow_ocurred as u8;
            }
            Instruction::Subtract { vx, vy } => {
                let wrapped_sum =
                    self.registers[vx as usize].wrapping_sub(self.registers[vy as usize]);

                let underflow_occurred = self.registers[vx as usize]
                    .checked_sub(self.registers[vy as usize])
                    .is_none();

                self.registers[vx as usize] = wrapped_sum;
                self.registers[0xF] = underflow_occurred as u8;
            }
            Instruction::RightShift { vx } => {
                let least_significant = self.registers[vx as usize] & 0b0000_0001;
                self.registers[0xF] = least_significant;
                self.registers[vx as usize] >>= 1;
            }
            Instruction::LeftShift { vx } => {
                let most_significant = self.registers[vx as usize] & 0b1000_0000;
                self.registers[0xF] = most_significant;
                self.registers[vx as usize] <<= 1;
            }
            Instruction::Random { vx, nn } => {
                self.registers[vx as usize] = rand::Rng::gen_range(&mut rand::thread_rng(), 0..255)
                    & self.registers[nn as usize]
            }
            Instruction::SetVxToVyMinusVx { vx, vy } => {
                let wrapped_sum =
                    self.registers[vy as usize].wrapping_sub(self.registers[vx as usize]);

                let underflow_occured = self.registers[vy as usize]
                    .checked_sub(self.registers[vx as usize])
                    .is_none();

                self.registers[vx as usize] = wrapped_sum;
                self.registers[0xF] = underflow_occured as u8;
            }
            Instruction::SkipIfRegisterEquals { vx, nn } => {
                if self.registers[vx as usize] == nn {
                    self.program_counter += 1;
                }
            }
            Instruction::SkipIfRegisterNotEquals { vx, nn } => {
                if self.registers[vx as usize] != nn {
                    self.program_counter += 1;
                }
            }
            Instruction::SkipIfRegisterVxEqualsVy { vx, vy } => {
                if self.registers[vx as usize] != self.registers[vy as usize] {
                    self.program_counter += 1;
                }
            }
            Instruction::JumpWithPcOffset { nnn } => {
<<<<<<< HEAD
                self.program_counter = self.registers[0x0 as usize] as u16 + nnn;
            }
            Instruction::SkipIfKeyPressed { vx } => {
                match self.keypad.current_keycode {
                    Some(value) => {
                        if value == self.registers[vx as usize] {
                            self.program_counter += 1;
                            //Erase the keypad code after its used for this op
                            self.keypad.update_keypad(None);
                        }
                    }
                    //Do nothing really if not keypress is detected
                    None => (),
                }
            }
            Instruction::SkipIfKeyNotPressed { vx } => {
                match self.keypad.current_keycode {
                    Some(value) => {
                        if value != self.registers[vx as usize] {
                            self.program_counter += 1;
                            //Erase the keypad code after its used for this op
                            self.keypad.update_keypad(None);
                        }
                    }
                    //Do nothing really if not keypress is detected
                    None => (),
                }
            }
            Instruction::AwaitKeyInput { vx } => {
                //Cannot use a loop here because the times still need to be ongoing, this will just halt code execution
                match self.keypad.current_keycode {
                    Some(value) => {
                        self.registers[vx as usize] = value;
                        //Erase the keypad code after its used for this op
                        self.keypad.update_keypad(None);
                    }
                    //Do continue if not detected
                    None => self.program_counter -= 1,
                }
            }
            Instruction::SetDelayTimer { vx } => self.delay_timer.0 = self.registers[vx as usize],
            Instruction::SetSoundTimer { vx } => self.sound_timer.0 = self.registers[vx as usize],
            Instruction::SetVxToDelayTimer { vx } => {
                self.registers[vx as usize] = self.sound_timer.0
            }
=======
                self.program_counter = self.registers[0x0] as u16 + nnn;
            }
>>>>>>> 494fdef9

            _ => return Err(Chip8Error::UnimplementedInstruction { instruction }),
        }

        Ok(())
    }
}
impl SoundTimer {
    pub fn decrement(&mut self) {
        if self.0 > 0 {
            self.0 -= 1;
            play_buzzer();
        }
    }
}
impl DelayTimer {
    pub fn decrement(&mut self) {
        if self.0 > 0 {
            self.0 -= 1;
        }
    }
}
impl Keypad {
    fn update_keypad(&mut self, keyvalue: Option<u8>) {
        self.current_keycode = keyvalue;
    }
}<|MERGE_RESOLUTION|>--- conflicted
+++ resolved
@@ -258,7 +258,6 @@
                 }
             }
             Instruction::JumpWithPcOffset { nnn } => {
-<<<<<<< HEAD
                 self.program_counter = self.registers[0x0 as usize] as u16 + nnn;
             }
             Instruction::SkipIfKeyPressed { vx } => {
@@ -304,11 +303,6 @@
             Instruction::SetVxToDelayTimer { vx } => {
                 self.registers[vx as usize] = self.sound_timer.0
             }
-=======
-                self.program_counter = self.registers[0x0] as u16 + nnn;
-            }
->>>>>>> 494fdef9
-
             _ => return Err(Chip8Error::UnimplementedInstruction { instruction }),
         }
 
