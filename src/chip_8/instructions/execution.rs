--- conflicted
+++ resolved
@@ -134,10 +134,7 @@
 
     pub fn instruction_draw(&mut self, vx: u8, vy: u8, n: u8) {
         self.needs_redraw = true;
-<<<<<<< HEAD
-=======
-
->>>>>>> 2d995bd9
+
         // Initialize VF
         self.registers[0xF] = 0;
 
@@ -251,11 +248,7 @@
     }
 
     pub fn instruction_dump_registers(&mut self, vx: u8) {
-<<<<<<< HEAD
         for i in 0x0..=vx {
-=======
-        for i in 0x0..=vx as u16 {
->>>>>>> 2d995bd9
             self.memory.set_byte(
                 { self.index_register + i as u16} as usize,
                 self.registers[i as usize],
@@ -264,22 +257,16 @@
     }
 
     pub fn instruction_load_registers(&mut self, vx: u8) {
-<<<<<<< HEAD
-
         for i in 0x0..=vx {
             self.registers[i as usize] = self.memory.byte({ self.index_register + i as u16} as usize)
-=======
-        for i in 0x0..=vx as u16 {
-            self.registers[i as usize] = self.memory.byte({ self.index_register + i } as usize)
->>>>>>> 2d995bd9
         }
     }
 
     pub fn instruction_unknown(&mut self) {
         unimplemented!()
     }
-<<<<<<< HEAD
 }
+
 #[cfg(test)]
 mod test_super {
     use crate::chip_8;
@@ -291,6 +278,4 @@
         chip8.cycle(None).unwrap();
         println!("{}",chip8.fetch())
     }
-=======
->>>>>>> 2d995bd9
 }